import argparse
import datetime
import logging
from typing import List

import numpy as np
np.random.seed(1234)  # Set random seed for reproducibility
import warnings
import rasterio
import time

from pathlib import Path
from tqdm import tqdm
from collections import OrderedDict

from utils.create_dataset import create_files_and_datasets, append_to_dataset
from utils.utils import get_key_def, pad, pad_diff, read_csv, add_metadata_from_raster_to_sample, get_git_hash
from utils.geoutils import vector_to_raster
from utils.readers import read_parameters, image_reader_as_array
from utils.verifications import validate_num_classes, assert_num_bands, assert_crs_match, \
    validate_features_from_gpkg

try:
    import boto3
except ModuleNotFoundError:
    logging.warning("The boto3 library couldn't be imported. Ignore if not using AWS s3 buckets", ImportWarning)
    pass

logging.getLogger(__name__)
<<<<<<< HEAD

=======
>>>>>>> f8ab6699

def mask_image(arrayA, arrayB):
    """Function to mask values of arrayB, based on 0 values from arrayA.

    >>> x1 = np.array([0, 2, 4, 6, 0, 3, 9, 8], dtype=np.uint8).reshape(2,2,2)
    >>> x2 = np.array([1.5, 1.2, 1.6, 1.2, 11., 1.1, 25.9, 0.1], dtype=np.float32).reshape(2,2,2)
    >>> mask_image(x1, x2)
    array([[[ 0. ,  0. ],
        [ 1.6,  1.2]],
        [[11. ,  1.1],
        [25.9,  0.1]]], dtype=float32)
    """

    # Handle arrayA of shapes (h,w,c) and (h,w)
    if len(arrayA.shape) == 3:
        mask = arrayA[:, :, 0] != 0
    else:
        mask = arrayA != 0

    ma_array = np.zeros(arrayB.shape, dtype=arrayB.dtype)
    # Handle arrayB of shapes (h,w,c) and (h,w)
    if len(arrayB.shape) == 3:
        for i in range(0, arrayB.shape[2]):
            ma_array[:, :, i] = mask * arrayB[:, :, i]
    else:
        ma_array = arrayB * mask
    return ma_array


def validate_class_prop_dict(actual_classes_dict, config_dict):
    """
    Populate dictionary containing class values found in vector data with values (thresholds) from sample/class_prop
    parameter in config file

    actual_classes_dict: dict
        Dictionary where each key is a class found in vector data. Value is not relevant (should be 0)

    config_dict:
        Dictionary with class ids (keys and thresholds (values) from config file

    """
    # Validation of class proportion parameters (assert types).
    if not config_dict:
        return None
    elif not isinstance(config_dict, dict):
        logging.warning(f"Class_proportion parameter should be a dictionary. Got type {type(config_dict)}")
        return None

    for key, value in config_dict.items():
        try:
            assert isinstance(key, str)
            int(key)
        except (ValueError, AssertionError):
            f"Class should be a string castable as an integer. Got {key} of type {type(key)}"
        assert isinstance(value, int), f"Class value should be an integer, got {value} of type {type(value)}"

    # Populate actual classes dictionary with values from config
    for key, value in config_dict.items():
        if int(key) in actual_classes_dict.keys():
            actual_classes_dict[int(key)] = value
        else:
            logging.warning(f"Class {key} not found in provided vector data.")

    return actual_classes_dict.copy()


def minimum_annotated_percent(target_background_percent, min_annotated_percent):
    if not min_annotated_percent:
        return True
    elif float(target_background_percent) <= 100 - min_annotated_percent:
        return True

    return False


def class_proportion(target, sample_size: int, class_min_prop: dict):
    if not class_min_prop:
        return True
    sample_total = sample_size ** 2
    for key, value in class_min_prop.items():
        if key not in np.unique(target):
            target_prop_classwise = 0
        else:
            target_prop_classwise = (round((np.bincount(target.clip(min=0).flatten())[key] / sample_total) * 100, 1))
        if target_prop_classwise < value:
            return False
    return True


def add_to_datasets(dataset,
                    samples_file,
                    val_percent,
                    val_sample_file,
                    data,
                    target,
                    sample_metadata,
                    metadata_idx,
                    dict_classes):
    """ Add sample to Hdf5 (trn, val or tst) and computes pixel classes(%). """
    to_val_set = False
    if dataset == 'trn':
        random_val = np.random.randint(1, 100)
        if random_val > val_percent:
            pass
        else:
            to_val_set = True
            samples_file = val_sample_file
    append_to_dataset(samples_file["sat_img"], data)
    append_to_dataset(samples_file["map_img"], target)
    append_to_dataset(samples_file["sample_metadata"], repr(sample_metadata))
    append_to_dataset(samples_file["meta_idx"], metadata_idx)

    # adds pixel count to pixel_classes dict for each class in the image
    class_vals, counts = np.unique(target, return_counts=True)
    for i in range(len(class_vals)):
        class_val = class_vals[i]
        count = counts[i]
        dict_classes[class_val] += count
        if i not in dict_classes.keys():
            raise ValueError(f'Sample contains value "{class_val}" not defined in the classes ({dict_classes.keys()}).')

    return to_val_set


def samples_preparation(in_img_array,
                        label_array,
                        sample_size,
                        overlap,
                        samples_count,
                        num_classes,
                        samples_file,
                        val_percent,
                        val_sample_file,
                        dataset,
                        pixel_classes,
                        dontcare,
                        image_metadata=None,
                        min_annot_perc=None,
                        class_prop=None):
    """
    Extract and write samples from input image and reference image
    :param in_img_array: numpy array of the input image
    :param label_array: numpy array of the annotation image
    :param sample_size: (int) Size (in pixel) of the samples to create # TODO: could there be a different sample size for tst dataset? shows results closer to inference
    :param overlap: (int) Desired overlap between samples in %
    :param samples_count: (dict) Current number of samples created (will be appended and return)
    :param num_classes: (dict) Number of classes in reference data (will be appended and return)
    :param samples_file: (hdf5 dataset) hdfs file where samples will be written
    :param val_percent: (int) percentage of validation samples
    :param val_sample_file: (hdf5 dataset) hdfs file where samples will be written (val)
    :param dataset: (str) Type of dataset where the samples will be written. Can be 'trn' or 'val' or 'tst'
    :param pixel_classes: (dict) samples pixel statistics
    :param image_metadata: (dict) metadata associated to source raster
    :param dontcare: Value in gpkg features that will ignored during training
    :param min_annot_perc: optional, minimum annotated percent required for sample to be created
    :param class_prop: optional, minimal proportion of pixels for each class required for sample to be created
    :return: updated samples count and number of classes.
    """

    # read input and reference images as array
    h, w, num_bands = in_img_array.shape
    if dataset == 'trn':
        idx_samples = samples_count['trn']
        append_to_dataset(val_sample_file["metadata"], repr(image_metadata))
    elif dataset == 'tst':
        idx_samples = samples_count['tst']
    else:
        raise ValueError(f"Dataset value must be trn or tst. Provided value is {dataset}")

    idx_samples_v = samples_count['val']

    # Adds raster metadata to the dataset. All samples created by tiling below will point to that metadata by index
    metadata_idx = append_to_dataset(samples_file["metadata"], repr(image_metadata))

    if overlap > 25:
         logging.warning("high overlap >25%, note that automatic train/val split creates very similar samples in both sets")
    dist_samples = round(sample_size * (1 - (overlap / 100)))
    added_samples = 0
    excl_samples = 0

    with tqdm(range(0, h, dist_samples), position=1, leave=True,
              desc=f'Writing samples. Dataset currently contains {idx_samples} '
                   f'samples') as _tqdm:

        for row in _tqdm:
            for column in range(0, w, dist_samples):
                data = (in_img_array[row:row + sample_size, column:column + sample_size, :])
                target = np.squeeze(label_array[row:row + sample_size, column:column + sample_size, :], axis=2)
                data_row = data.shape[0]
                data_col = data.shape[1]
                if data_row < sample_size or data_col < sample_size:
                    padding = pad_diff(data_row, data_col, sample_size,
                                       sample_size)  # array, actual height, actual width, desired size
                    data = pad(data, padding, fill=np.nan)  # don't fill with 0 if possible. Creates false min value when scaling.

                target_row = target.shape[0]
                target_col = target.shape[1]
                if target_row < sample_size or target_col < sample_size:
                    padding = pad_diff(target_row, target_col, sample_size,
                                       sample_size)  # array, actual height, actual width, desired size
                    target = pad(target, padding, fill=dontcare)
                backgr_ct = np.sum(target == 0)
                backgr_ct += np.sum(target == dontcare)
                target_background_percent = round(backgr_ct / target.size * 100, 1)

                sample_metadata = {'sample_indices': (row, column)}

                val = False
                if minimum_annotated_percent(target_background_percent, min_annot_perc) and \
                        class_proportion(target, sample_size, class_prop):
                    val = add_to_datasets(dataset=dataset,
                                          samples_file=samples_file,
                                          val_percent=val_percent,
                                          val_sample_file=val_sample_file,
                                          data=data,
                                          target=target,
                                          sample_metadata=sample_metadata,
                                          metadata_idx=metadata_idx,
                                          dict_classes=pixel_classes)
                    if val:
                        idx_samples_v += 1
                    else:
                        idx_samples += 1
                    added_samples += 1
                else:
                    excl_samples += 1

                target_class_num = np.max(target)
                if num_classes < target_class_num:
                    num_classes = target_class_num

                final_dataset = 'val' if val else dataset
                logging.debug(f'Dset={final_dataset}, '
                              f'Added samps={added_samples}/{len(_tqdm) * len(range(0, w, dist_samples))}, '
                              f'Excld samps={excl_samples}/{len(_tqdm) * len(range(0, w, dist_samples))}, ' 
                              f'Target annot perc={100 - target_background_percent:.1f}')

    if added_samples == 0:
        logging.warning(f"No sample added for current raster. Problems may occur with use of metadata")
    if dataset == 'tst':
        samples_count['tst'] = idx_samples
    else:
        samples_count['trn'] = idx_samples
        samples_count['val'] = idx_samples_v
    # return the appended samples count and number of classes.
    return samples_count, num_classes


def main(params):
    """
    Training and validation datasets preparation.

    Process
    -------
    1. Read csv file and validate existence of all input files and GeoPackages.

    2. Do the following verifications:
        1. Assert number of bands found in raster is equal to desired number
           of bands.
        2. Check that `num_classes` is equal to number of classes detected in
           the specified attribute for each GeoPackage.
           Warning: this validation will not succeed if a Geopackage
                    contains only a subset of `num_classes` (e.g. 3 of 4).
        3. Assert Coordinate reference system between raster and gpkg match.

    3. Read csv file and for each line in the file, do the following:
        1. Read input image as array with utils.readers.image_reader_as_array().
            - If gpkg's extent is smaller than raster's extent,
              raster is clipped to gpkg's extent.
            - If gpkg's extent is bigger than raster's extent,
              gpkg is clipped to raster's extent.
        2. Convert GeoPackage vector information into the "label" raster with
           utils.utils.vector_to_raster(). The pixel value is determined by the
           attribute in the csv file.
        3. Create a new raster called "label" with the same properties as the
           input image.
        4. Read metadata and add to input as new bands (*more details to come*).
        5. Crop the arrays in smaller samples of the size `samples_size` of
           `your_conf.yaml`. Visual representation of this is provided at
            https://medium.com/the-downlinq/broad-area-satellite-imagery-semantic-segmentation-basiss-4a7ea2c8466f
        6. Write samples from input image and label into the "val", "trn" or
           "tst" hdf5 file, depending on the value contained in the csv file.
            Refer to samples_preparation().

    -------
    :param params: (dict) Parameters found in the yaml config file.
    """
    start_time = time.time()
<<<<<<< HEAD
=======

>>>>>>> f8ab6699
    params['global']['git_hash'] = get_git_hash()
    now = datetime.datetime.now().strftime("%Y-%m-%d_%H-%M")
    bucket_file_cache = []

    assert params['global']['task'] == 'segmentation', f"images_to_samples.py isn't necessary for classification tasks"

    # SET BASIC VARIABLES AND PATHS. CREATE OUTPUT FOLDERS.
    bucket_name = get_key_def('bucket_name', params['global'])
    data_path = Path(params['global']['data_path'])
    Path.mkdir(data_path, exist_ok=True, parents=True)
    csv_file = params['sample']['prep_csv_file']
    val_percent = params['sample']['val_percent']
    samples_size = params["global"]["samples_size"]
    overlap = params["sample"]["overlap"]
    min_annot_perc = get_key_def('min_annotated_percent', params['sample']['sampling_method'], None, expected_type=int)
    num_bands = params['global']['number_of_bands']
    debug = get_key_def('debug_mode', params['global'], False)

    final_samples_folder = None
    smpl_pth_name = f'samples{samples_size}_overlap{overlap}_min-annot{min_annot_perc}_{num_bands}bands'

    import logging.config  # See: https://docs.python.org/2.4/lib/logging-config-fileformat.html
    log_config_path = Path('utils/logging.conf').absolute()
    logging.config.fileConfig(log_config_path, defaults={'logfilename': f'logs/{sample_path_name}.log',
                                                         'logfilename_debug': f'logs/{sample_path_name}_debug.log'})

    if debug:
        logging.warning(f'Debug mode activate. Execution may take longer...')

    # AWS
    if bucket_name:
        s3 = boto3.resource('s3')
        bucket = s3.Bucket(bucket_name)
        bucket.download_file(csv_file, 'samples_prep.csv')
        list_data_prep = read_csv('samples_prep.csv')
    else:
        list_data_prep = read_csv(csv_file)

<<<<<<< HEAD
    smpls_dir = data_path.joinpath(smpl_pth_name)
    if smpls_dir.is_dir():
        smpls_dir = Path(str(smpls_dir) + '_' + now)

    Path.mkdir(smpls_dir, exist_ok=False)  # TODO: what if we want to append samples to existing hdf5?

    import logging.config  # See: https://docs.python.org/2.4/lib/logging-config-fileformat.html
    log_config_path = Path('utils/logging.conf').absolute()
    logging.config.fileConfig(log_config_path, defaults={'logfilename': f'{smpls_dir}/{smpl_pth_name}.log',
                                                         'logfilename_debug': f'{smpls_dir}/{smpl_pth_name}_debug.log'})

    if debug:
        logging.warning(f'Debug mode activated. Some debug features may mobilize extra disk space and '
                        f'cause delays in execution.')

    logging.info(f'Samples will be written to {smpls_dir}\n\n')
=======
    if samples_folder.is_dir():
        logging.warning(f'Data path exists: {samples_folder}. Suffix will be added to directory name.')
        samples_folder = Path(str(samples_folder) + '_' + now)
    else:
        logging.info(f'Writing samples to {samples_folder}')
    Path.mkdir(samples_folder, exist_ok=False)  # TODO: what if we want to append samples to existing hdf5?
    logging.info(f'Samples will be written to {samples_folder}\n\n')
>>>>>>> f8ab6699

    logging.info(f'\n\tSuccessfully read csv file: {Path(csv_file).stem}\n'
                 f'\tNumber of rows: {len(list_data_prep)}\n'
                 f'\tCopying first entry:\n{list_data_prep[0]}\n')

    # Set dontcare (aka ignore_index) value
    dontcare = get_key_def("ignore_index", params["training"], -1)  # TODO: deduplicate with train_segmentation, l300
    if dontcare == 0:
        logging.warning("The 'dontcare' value (or 'ignore_index') used in the loss function cannot be zero;"
                        " all valid class indices should be consecutive, and start at 0. The 'dontcare' value"
                        " will be remapped to -1 while loading the dataset, and inside the config from now on.")
        dontcare = -1

    meta_map, metadata = get_key_def("meta_map", params["global"], {}), None

    num_classes = get_key_def('num_classes', params['global'], expected_type=int)
    targ_ids = get_key_def('target_ids', params['sample'], None, expected_type=List)
    # Assert that all items in target_ids are integers
    for item in targ_ids:
        assert isinstance(item, int), f'Target id "{item}" in target_ids is {type(item)}, expected int.'
    assert len(targ_ids) == num_classes, f'Yaml parameters mismatch. \n' \
                                         f'Got target_ids {targ_ids} (sample sect) with length {len(targ_ids)}. ' \
                                         f'Expected match with num_classes {num_classes} (global sect))'

    # VALIDATION: (1) Assert num_classes parameters == num actual classes in gpkg and (2) check CRS match (tif and gpkg)
    valid_gpkg_set = set()
    for info in tqdm(list_data_prep, position=0):
        assert_num_bands(info['tif'], num_bands, meta_map)
        if info['gpkg'] not in valid_gpkg_set:
            gpkg_classes = validate_num_classes(info['gpkg'],
                                                num_classes,
                                                info['attribute_name'],
                                                dontcare,
                                                target_ids=targ_ids)
            assert_crs_match(info['tif'], info['gpkg'])
            valid_gpkg_set.add(info['gpkg'])

    if debug:
        # VALIDATION (debug only): Checking validity of features in vector files
        for info in tqdm(list_data_prep, position=0, desc=f"Checking validity of features in vector files"):
            invalid_features = validate_features_from_gpkg(info['gpkg'], info['attribute_name'])  # TODO: test this with invalid features.
            assert not invalid_features, f"{info['gpkg']}: Invalid geometry object(s) '{invalid_features}'"

    number_samples = {'trn': 0, 'val': 0, 'tst': 0}
    number_classes = 0

    class_prop = get_key_def('class_proportion', params['sample']['sampling_method'], None, expected_type=dict)

<<<<<<< HEAD
    trn_hdf5, val_hdf5, tst_hdf5 = create_files_and_datasets(params, smpls_dir)
=======
    trn_hdf5, val_hdf5, tst_hdf5 = create_files_and_datasets(params, samples_folder)
>>>>>>> f8ab6699

    # creates pixel_classes dict and keys
    pixel_classes = {key: 0 for key in gpkg_classes}
    background_val = 0
    pixel_classes[background_val] = 0
    class_prop = validate_class_prop_dict(pixel_classes, class_prop)
    pixel_classes[dontcare] = 0

    # For each row in csv: (1) burn vector file to raster, (2) read input raster image, (3) prepare samples
    logging.info(f"Preparing samples \n\tSamples_size: {samples_size} \n\tOverlap: {overlap} "
                 f"\n\tValidation set: {val_percent} % of created training samples")
    for info in tqdm(list_data_prep, position=0, leave=False):
        try:
            if bucket_name:
                bucket.download_file(info['tif'], "Images/" + info['tif'].split('/')[-1])
                info['tif'] = "Images/" + info['tif'].split('/')[-1]
                if info['gpkg'] not in bucket_file_cache:
                    bucket_file_cache.append(info['gpkg'])
                    bucket.download_file(info['gpkg'], info['gpkg'].split('/')[-1])
                info['gpkg'] = info['gpkg'].split('/')[-1]
                if info['meta']:
                    if info['meta'] not in bucket_file_cache:
                        bucket_file_cache.append(info['meta'])
                        bucket.download_file(info['meta'], info['meta'].split('/')[-1])
                    info['meta'] = info['meta'].split('/')[-1]

            logging.info(f"\nReading as array: {info['tif']}")
            with rasterio.open(info['tif'], 'r') as raster:
                # 1. Read the input raster image
                np_input_image, raster, dataset_nodata = image_reader_as_array(
                    input_image=raster,
                    clip_gpkg=info['gpkg'],
                    aux_vector_file=get_key_def('aux_vector_file', params['global'], None),
                    aux_vector_attrib=get_key_def('aux_vector_attrib', params['global'], None),
                    aux_vector_ids=get_key_def('aux_vector_ids', params['global'], None),
                    aux_vector_dist_maps=get_key_def('aux_vector_dist_maps', params['global'], True),
                    aux_vector_dist_log=get_key_def('aux_vector_dist_log', params['global'], True),
                    aux_vector_scale=get_key_def('aux_vector_scale', params['global'], None))

                # 2. Burn vector file in a raster file
                logging.info(f"\nRasterizing vector file (attribute: {info['attribute_name']}): {info['gpkg']}")
                np_label_raster = vector_to_raster(vector_file=info['gpkg'],
                                                   input_image=raster,
                                                   out_shape=np_input_image.shape[:2],
                                                   attribute_name=info['attribute_name'],
                                                   fill=background_val,
                                                   target_ids=targ_ids)  # background value in rasterized vector.

                if dataset_nodata is not None:
                    # 3. Set ignore_index value in label array where nodata in raster (only if nodata across all bands)
                    np_label_raster[dataset_nodata] = dontcare

            if debug:
                out_meta = raster.meta.copy()
                np_image_debug = np_input_image.transpose(2, 0, 1).astype(out_meta['dtype'])
                out_meta.update({"driver": "GTiff",
                                 "height": np_image_debug.shape[1],
                                 "width": np_image_debug.shape[2]})
<<<<<<< HEAD
                out_tif = smpls_dir / f"{Path(info['tif']).stem}_clipped.tif"
=======
                out_tif = samples_folder / f"{Path(info['tif']).stem}_clipped.tif"
>>>>>>> f8ab6699
                logging.debug(f"Writing clipped raster to {out_tif}")
                with rasterio.open(out_tif, "w", **out_meta) as dest:
                    dest.write(np_image_debug)

                out_meta = raster.meta.copy()
                np_label_debug = np.expand_dims(np_label_raster, axis=2).transpose(2, 0, 1).astype(out_meta['dtype'])
                out_meta.update({"driver": "GTiff",
                                 "height": np_label_debug.shape[1],
                                 "width": np_label_debug.shape[2],
                                 'count': 1})
<<<<<<< HEAD
                out_tif = smpls_dir / f"{Path(info['gpkg']).stem}_clipped.tif"
=======
                out_tif = samples_folder / f"{Path(info['gpkg']).stem}_clipped.tif"
>>>>>>> f8ab6699
                logging.debug(f"Writing final rasterized gpkg to {out_tif}")
                with rasterio.open(out_tif, "w", **out_meta) as dest:
                    dest.write(np_label_debug)

            # Mask the zeros from input image into label raster.
            if params['sample']['mask_reference']:
                np_label_raster = mask_image(np_input_image, np_label_raster)

            if info['dataset'] == 'trn':
                out_file = trn_hdf5
            elif info['dataset'] == 'tst':
                out_file = tst_hdf5
            else:
                raise ValueError(f"Dataset value must be trn or tst. Provided value is {info['dataset']}")
            val_file = val_hdf5

            metadata = add_metadata_from_raster_to_sample(sat_img_arr=np_input_image,
                                                          raster_handle=raster,
                                                          meta_map=meta_map,
                                                          raster_info=info)
            # Save label's per class pixel count to image metadata
            metadata['source_label_bincount'] = {class_num: count for class_num, count in
<<<<<<< HEAD
                                                 enumerate(np.bincount(np_label_raster.clip(min=0).flatten()))
=======
                                                      enumerate(np.bincount(np_label_raster.clip(min=0).flatten()))
>>>>>>> f8ab6699
                                                 if count > 0}  # TODO: add this to add_metadata_from[...] function?

            np_label_raster = np.reshape(np_label_raster, (np_label_raster.shape[0], np_label_raster.shape[1], 1))
            # 3. Prepare samples!
            number_samples, number_classes = samples_preparation(in_img_array=np_input_image,
                                                                 label_array=np_label_raster,
                                                                 sample_size=samples_size,
                                                                 overlap=overlap,
                                                                 samples_count=number_samples,
                                                                 num_classes=number_classes,
                                                                 samples_file=out_file,
                                                                 val_percent=val_percent,
                                                                 val_sample_file=val_file,
                                                                 dataset=info['dataset'],
                                                                 pixel_classes=pixel_classes,
                                                                 dontcare=dontcare,
                                                                 image_metadata=metadata,
                                                                 min_annot_perc=min_annot_perc,
                                                                 class_prop=class_prop)

            logging.info(f'Number of samples={number_samples}')
            out_file.flush()
        except OSError as e:
            logging.warning(f'An error occurred while preparing samples with "{Path(info["tif"]).stem}" (tiff) and '
                            f'{Path(info["gpkg"]).stem} (gpkg). Error: "{e}"')
            continue

    trn_hdf5.close()
    val_hdf5.close()
    tst_hdf5.close()

    pixel_total = 0
    # adds up the number of pixels for each class in pixel_classes dict
    for i in pixel_classes:
        pixel_total += pixel_classes[i]

    # prints the proportion of pixels of each class for the samples created
    for i in pixel_classes:
        prop = round((pixel_classes[i] / pixel_total) * 100, 1) if pixel_total > 0 else 0
        logging.info(f'Pixels from class {i}: {prop} %')

    logging.info("Number of samples created: ", number_samples)

    if bucket_name and final_samples_folder:
        logging.info('Transfering Samples to the bucket')
<<<<<<< HEAD
        bucket.upload_file(smpls_dir + "/trn_samples.hdf5", final_samples_folder + '/trn_samples.hdf5')
        bucket.upload_file(smpls_dir + "/val_samples.hdf5", final_samples_folder + '/val_samples.hdf5')
        bucket.upload_file(smpls_dir + "/tst_samples.hdf5", final_samples_folder + '/tst_samples.hdf5')
=======
        bucket.upload_file(samples_folder + "/trn_samples.hdf5", final_samples_folder + '/trn_samples.hdf5')
        bucket.upload_file(samples_folder + "/val_samples.hdf5", final_samples_folder + '/val_samples.hdf5')
        bucket.upload_file(samples_folder + "/tst_samples.hdf5", final_samples_folder + '/tst_samples.hdf5')
>>>>>>> f8ab6699

    logging.info(f"End of process. Elapsed time:{(time.time() - start_time)}")


if __name__ == '__main__':
    parser = argparse.ArgumentParser(description='Sample preparation')
    parser.add_argument('ParamFile', metavar='DIR',
                        help='Path to training parameters stored in yaml')
    args = parser.parse_args()
    params = read_parameters(args.ParamFile)
    print(f'\n\nStarting images to samples preparation with {args.ParamFile}\n\n')
    main(params)<|MERGE_RESOLUTION|>--- conflicted
+++ resolved
@@ -5,7 +5,6 @@
 
 import numpy as np
 np.random.seed(1234)  # Set random seed for reproducibility
-import warnings
 import rasterio
 import time
 
@@ -27,10 +26,7 @@
     pass
 
 logging.getLogger(__name__)
-<<<<<<< HEAD
-
-=======
->>>>>>> f8ab6699
+
 
 def mask_image(arrayA, arrayB):
     """Function to mask values of arrayB, based on 0 values from arrayA.
@@ -319,10 +315,6 @@
     :param params: (dict) Parameters found in the yaml config file.
     """
     start_time = time.time()
-<<<<<<< HEAD
-=======
-
->>>>>>> f8ab6699
     params['global']['git_hash'] = get_git_hash()
     now = datetime.datetime.now().strftime("%Y-%m-%d_%H-%M")
     bucket_file_cache = []
@@ -344,14 +336,6 @@
     final_samples_folder = None
     smpl_pth_name = f'samples{samples_size}_overlap{overlap}_min-annot{min_annot_perc}_{num_bands}bands'
 
-    import logging.config  # See: https://docs.python.org/2.4/lib/logging-config-fileformat.html
-    log_config_path = Path('utils/logging.conf').absolute()
-    logging.config.fileConfig(log_config_path, defaults={'logfilename': f'logs/{sample_path_name}.log',
-                                                         'logfilename_debug': f'logs/{sample_path_name}_debug.log'})
-
-    if debug:
-        logging.warning(f'Debug mode activate. Execution may take longer...')
-
     # AWS
     if bucket_name:
         s3 = boto3.resource('s3')
@@ -361,7 +345,6 @@
     else:
         list_data_prep = read_csv(csv_file)
 
-<<<<<<< HEAD
     smpls_dir = data_path.joinpath(smpl_pth_name)
     if smpls_dir.is_dir():
         smpls_dir = Path(str(smpls_dir) + '_' + now)
@@ -378,15 +361,6 @@
                         f'cause delays in execution.')
 
     logging.info(f'Samples will be written to {smpls_dir}\n\n')
-=======
-    if samples_folder.is_dir():
-        logging.warning(f'Data path exists: {samples_folder}. Suffix will be added to directory name.')
-        samples_folder = Path(str(samples_folder) + '_' + now)
-    else:
-        logging.info(f'Writing samples to {samples_folder}')
-    Path.mkdir(samples_folder, exist_ok=False)  # TODO: what if we want to append samples to existing hdf5?
-    logging.info(f'Samples will be written to {samples_folder}\n\n')
->>>>>>> f8ab6699
 
     logging.info(f'\n\tSuccessfully read csv file: {Path(csv_file).stem}\n'
                  f'\tNumber of rows: {len(list_data_prep)}\n'
@@ -435,11 +409,7 @@
 
     class_prop = get_key_def('class_proportion', params['sample']['sampling_method'], None, expected_type=dict)
 
-<<<<<<< HEAD
     trn_hdf5, val_hdf5, tst_hdf5 = create_files_and_datasets(params, smpls_dir)
-=======
-    trn_hdf5, val_hdf5, tst_hdf5 = create_files_and_datasets(params, samples_folder)
->>>>>>> f8ab6699
 
     # creates pixel_classes dict and keys
     pixel_classes = {key: 0 for key in gpkg_classes}
@@ -498,11 +468,7 @@
                 out_meta.update({"driver": "GTiff",
                                  "height": np_image_debug.shape[1],
                                  "width": np_image_debug.shape[2]})
-<<<<<<< HEAD
                 out_tif = smpls_dir / f"{Path(info['tif']).stem}_clipped.tif"
-=======
-                out_tif = samples_folder / f"{Path(info['tif']).stem}_clipped.tif"
->>>>>>> f8ab6699
                 logging.debug(f"Writing clipped raster to {out_tif}")
                 with rasterio.open(out_tif, "w", **out_meta) as dest:
                     dest.write(np_image_debug)
@@ -513,11 +479,7 @@
                                  "height": np_label_debug.shape[1],
                                  "width": np_label_debug.shape[2],
                                  'count': 1})
-<<<<<<< HEAD
                 out_tif = smpls_dir / f"{Path(info['gpkg']).stem}_clipped.tif"
-=======
-                out_tif = samples_folder / f"{Path(info['gpkg']).stem}_clipped.tif"
->>>>>>> f8ab6699
                 logging.debug(f"Writing final rasterized gpkg to {out_tif}")
                 with rasterio.open(out_tif, "w", **out_meta) as dest:
                     dest.write(np_label_debug)
@@ -540,11 +502,7 @@
                                                           raster_info=info)
             # Save label's per class pixel count to image metadata
             metadata['source_label_bincount'] = {class_num: count for class_num, count in
-<<<<<<< HEAD
                                                  enumerate(np.bincount(np_label_raster.clip(min=0).flatten()))
-=======
-                                                      enumerate(np.bincount(np_label_raster.clip(min=0).flatten()))
->>>>>>> f8ab6699
                                                  if count > 0}  # TODO: add this to add_metadata_from[...] function?
 
             np_label_raster = np.reshape(np_label_raster, (np_label_raster.shape[0], np_label_raster.shape[1], 1))
@@ -590,15 +548,9 @@
 
     if bucket_name and final_samples_folder:
         logging.info('Transfering Samples to the bucket')
-<<<<<<< HEAD
         bucket.upload_file(smpls_dir + "/trn_samples.hdf5", final_samples_folder + '/trn_samples.hdf5')
         bucket.upload_file(smpls_dir + "/val_samples.hdf5", final_samples_folder + '/val_samples.hdf5')
         bucket.upload_file(smpls_dir + "/tst_samples.hdf5", final_samples_folder + '/tst_samples.hdf5')
-=======
-        bucket.upload_file(samples_folder + "/trn_samples.hdf5", final_samples_folder + '/trn_samples.hdf5')
-        bucket.upload_file(samples_folder + "/val_samples.hdf5", final_samples_folder + '/val_samples.hdf5')
-        bucket.upload_file(samples_folder + "/tst_samples.hdf5", final_samples_folder + '/tst_samples.hdf5')
->>>>>>> f8ab6699
 
     logging.info(f"End of process. Elapsed time:{(time.time() - start_time)}")
 
