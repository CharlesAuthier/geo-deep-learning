import os
import subprocess
import numpy as np
import matplotlib.pyplot as plt
import gdal
import torch
from ruamel_yaml import YAML
from osgeo import gdal, ogr


def create_or_empty_folder(folder):
    """Empty an existing folder or create it if it doesn't exist.
    Args:
        folder: full file path of the folder to be emptied/created
    """
    if not os.path.exists(folder):
        os.makedirs(folder)
    else:
        for the_file in os.listdir(folder):
            file_path = os.path.join(folder, the_file)
            if os.path.isfile(file_path):
                os.unlink(file_path)


def get_gpu_memory_map():
    """Get the current gpu usage.
    Returns:
        dictionary of memory usage values in MB. Keys are device ids as integers.
    """
    result = subprocess.check_output(
        [
            'nvidia-smi', '--query-gpu=memory.used',
            '--format=csv,nounits,noheader'
        ], encoding='utf-8')
    # Convert lines into a dictionary
    gpu_memory = [int(x) for x in result.strip().split('\n')]
    gpu_memory_map = dict(zip(range(len(gpu_memory)), gpu_memory))
    return gpu_memory_map


def plot_some_results(data, target, img_suffix, work_file):
    """Plots data. Used for visualization during development.
    __author__ = 'Fabian Isensee' """
    d = data
    s = target
    plt.figure(figsize=(12, 6))
    plt.subplot(1, 3, 1)
    plt.imshow(d.transpose(1, 2, 0))
    plt.title("input patch")
    plt.subplot(1, 3, 2)
    plt.imshow(s)
    plt.title("ground truth")
    plt.savefig(os.path.join(work_file, "result_%03.0f.png" % img_suffix))
    plt.close()


def read_parameters(param_file):
    """Read and return parameters in .yaml file
    Args:
        param_file: Full file path of the parameters file
    Returns:
        YAML (Ruamel) CommentedMap dict-like object
    """
    yaml = YAML()
    with open(param_file) as yamlfile:
        params = yaml.load(yamlfile)
    return params


def create_new_raster_from_base(input_raster, output_raster, band_count, write_array=None):
    """Function to use info from input raster to create new one.
    Args:
        input_raster: input raster path and name
        output_raster: raster name and path to be created with info from input
        band_count: number of bands in the input raster
        write_array (optional): array to write into the new raster
    """
    input_image = gdal.Open(input_raster)
    src = input_image
    cols = src.RasterXSize
    rows = src.RasterYSize
    projection = src.GetProjection()
    geotransform = src.GetGeoTransform()

    new_raster = gdal.GetDriverByName('GTiff').Create(output_raster, cols, rows, band_count, gdal.GDT_Byte)
    new_raster.SetProjection(projection)
    new_raster.SetGeoTransform(geotransform)

    for band_num in range(0, band_count):
        band = new_raster.GetRasterBand(band_num + 1)
        band.SetNoDataValue(-9999)
        # Write array if provided. If not, the image is filled with NoDataValues
        if write_array is not None:
            band.WriteArray(write_array[:, :, band_num])
            band.FlushCache()
    return new_raster


def assert_band_number(in_image, band_count_yaml):
    """Verify if provided image has the same number of bands as described in the .yaml
    Args:
        in_image: full file path of the image
        band_count_yaml: band count listed in the .yaml
    """
    try:
        in_array = image_reader_as_array(in_image)
    except Exception as e:
        print(e)

    msg = "The number of bands in the input image and the parameter 'number_of_bands' in the yaml file must be the same"
    if band_count_yaml == 1:
        assert len(in_array.shape) == 2, msg
    else:
        assert in_array.shape[2] == band_count_yaml, msg


def load_from_checkpoint(filename, model, optimizer=None):
    """Load weights from a previous checkpoint
    Args:
        filename: full file path of file containing checkpoint
        model: model to replace
        optimizer: optimiser to be used
    """
    if os.path.isfile(filename):
        print("=> loading model '{}'".format(filename))
<<<<<<< HEAD
        checkpoint = torch.load(filename)
        model.load_state_dict(checkpoint['state_dict'])
=======

        if torch.cuda.is_available():
            checkpoint = torch.load(filename)
        else:
            checkpoint = torch.load(filename, map_location='cpu')
        model.load_state_dict(checkpoint['model'])

>>>>>>> 8d6fb0b9
        print("=> loaded model '{}'".format(filename))
        if optimizer:
            optimizer.load_state_dict(checkpoint['optimizer'])
            return model, optimizer
        elif optimizer is None:
            return model
    else:
        print("=> no model found at '{}'".format(filename))


def image_reader_as_array(file_name):
    """Read an image from a file and return a 3d array (h,w,c)
    Args:
        file_name: full file path of the image
    """
    raster = gdal.Open(file_name)
    band_num = raster.RasterCount
    band = raster.GetRasterBand(1)
    rows, columns = (band.XSize, band.YSize)

    np_array = np.empty([columns, rows, band_num], dtype=np.uint8)

    for i in range(0, band_num):
        band = raster.GetRasterBand(i + 1)
        arr = band.ReadAsArray()
        np_array[:, :, i] = arr

    return np_array


def validate_num_classes(vector_file, num_classes, value_field):
    """Validate that the number of classes in the .shp corresponds to the expected number
    Args:
        vector_file: full file path of the vector image
        num_classes: number of classes set in config.yaml
        value_field: name of the value field representing the required classes in the vector image file
    """
    source_ds = ogr.Open(vector_file)
    source_layer = source_ds.GetLayer()
    name_lyr = source_layer.GetLayerDefn().GetName()
    vector_classes = source_ds.ExecuteSQL("SELECT DISTINCT " + value_field + " FROM " + name_lyr).GetFeatureCount()
    if vector_classes + 1 != num_classes:
        raise ValueError('The number of classes in the yaml.config (%d) is different than the number of classes in '
                         'the file %s (%d)' % (num_classes, vector_file, vector_classes))<|MERGE_RESOLUTION|>--- conflicted
+++ resolved
@@ -123,18 +123,13 @@
     """
     if os.path.isfile(filename):
         print("=> loading model '{}'".format(filename))
-<<<<<<< HEAD
-        checkpoint = torch.load(filename)
-        model.load_state_dict(checkpoint['state_dict'])
-=======
 
         if torch.cuda.is_available():
             checkpoint = torch.load(filename)
         else:
             checkpoint = torch.load(filename, map_location='cpu')
-        model.load_state_dict(checkpoint['model'])
+        model.load_state_dict(checkpoint['state_dict'])
 
->>>>>>> 8d6fb0b9
         print("=> loaded model '{}'".format(filename))
         if optimizer:
             optimizer.load_state_dict(checkpoint['optimizer'])
