--- conflicted
+++ resolved
@@ -11,21 +11,15 @@
 import numpy as np
 import scipy.signal
 import warnings
-<<<<<<< HEAD
 import requests
-import collections
-
-from utils.readers import read_parameters
-from urllib.parse import urlparse
-=======
 import collections
 
 # These two import statements prevent exception when using eval(metadata) in SegmentationDataset()'s __init__()
 from rasterio.crs import CRS
 from affine import Affine
->>>>>>> 2dca8883
 
 from utils.readers import read_parameters
+from urllib.parse import urlparse
 
 try:
     from ruamel_yaml import YAML
@@ -58,7 +52,7 @@
         return x
 
 
-def load_from_checkpoint(checkpoint, model, optimizer=None, inference:str=''):
+def load_from_checkpoint(checkpoint, model, optimizer=None, inference: str = ''):
     """Load weights from a previous checkpoint
     Args:
         checkpoint: (dict) checkpoint
@@ -121,7 +115,8 @@
                 used_ram = mem.used / (1024 ** 2)
                 max_ram = mem.total / (1024 ** 2)
                 used_ram_perc = used_ram / max_ram * 100
-                logging.debug(f'GPU RAM used: {used_ram_perc} ({used_ram:.0f}/{max_ram:.0f} MiB)\nGPU % used: {res.gpu}')
+                logging.debug(
+                    f'GPU RAM used: {used_ram_perc} ({used_ram:.0f}/{max_ram:.0f} MiB)\nGPU % used: {res.gpu}')
                 if used_ram_perc < max_used_ram_perc:
                     if res.gpu < max_used_perc:
                         lst_free_devices[i] = {'used_ram_at_init': used_ram, 'max_ram': max_ram}
@@ -137,7 +132,7 @@
                     break
             if len(lst_free_devices.keys()) < number_requested:
                 logging.warning(f"You requested {number_requested} devices. {device_count} devices are available and "
-                                f"other processes are using {device_count-len(lst_free_devices.keys())} device(s).")
+                                f"other processes are using {device_count - len(lst_free_devices.keys())} device(s).")
         else:
             logging.error('No gpu devices requested. Will run on cpu')
     except NameError as error:
