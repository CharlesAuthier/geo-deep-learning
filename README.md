### Table of Contents
- [Geo-Deep-Learning overview](#Geo-Deep-Learning-overview)
  * [Requirements](#requirements)
  * [Installation on your workstation](#installation-on-your-workstation)
  * [config.yaml](#configyaml)
- [Semantic segmentation](#semantic-segmentation)
    * [Folder structure](#folder-structure)
    * [Models available](#models-available)
    * [csv preparation](#csv-preparation)
    * [images_to_samples.py](#images_to_samplespy)
    * [train_segmentation.py](#train_segmentationpy)
    * [inference.py](#inferencepy)
    * [visualization](#visualization)
- [Classification Task](#Classification-Task)
    * [Models available](#models-available-1)
    * [Data preparation](#Data-preparation)
    * [train_classification.py](#train_classificationpy-1)
    * [inference.py](#inferencepy-1)
    
# Geo-Deep-Learning overview

The `geo-deep-learning` project stems from an initiative at NRCan's [CCMEO](https://www.nrcan.gc.ca/earth-sciences/geomatics/10776).  Its aim is to allow using Convolutional Neural Networks (CNN) with georeferenced data sets.

The overall learning process comprises three broad stages: (1) data preparation, (2) training (along with validation and testing), and (3) inference.  The data preparation phase (sampling) allows creating sub-images that will be used for either training, validation or testing. The training phase learns using the data prepared in the previous phase. Finally, the inference phase allows the use of a trained model on new input data. The training and inference phases currently allow the use of a variety of neural networks to perform classification and semantic segmentation tasks.

> The term `classification` in this project is used as it has been traditionally used in the remote sensing community: a process of assigning land cover classes to pixels.  The meaning of the word in the deep learning community differs somewhat, where classification is simply to assign a label to the whole input image. This usage of the term classification will always be referred to as a ```classification task``` in the context of this project. Other uses of the term classification refer to the final phase of the learning process when a trained model is applied to new images, regardless of whether `semantic segmentation`, ["the process of assigning a label to every pixel in an image"](https://en.wikipedia.org/wiki/Image_segmentation), or a `classification task` is being used.

After installing the required computing environment (see next section), one needs to replace the config.yaml file boilerplate path and other items to point to images and other data.  The full sequence of steps is described in the sections below.

> This project comprises a set of commands to be run at a shell command prompt.  Examples used here are for a bash shell in an Ubuntu GNU/Linux environment.

## Requirements  
- Python 3.6 with the following libraries:
    - pytorch # With your choice of CUDA toolkit
    - torchvision
    - opencv
    - rasterio
    - fiona
    - ruamel_yaml
    - scikit-image
    - scikit-learn
    - h5py
    - nvidia-ml-py3
    - tqdm
- nvidia GPU highly recommended
- The system can be used on your workstation or cluster and on [AWS](https://aws.amazon.com/).

## Installation on your workstation using miniconda
1. Using conda, you can set and activate your python environment with the following commands:  
    With GPU (defaults to CUDA 10.0 if `cudatoolkit=X.0` is not specified):
    ```shell
<<<<<<< HEAD
    conda create -n gpu_ENV python=3.6 -c pytorch pytorch torchvision 
    conda activate gpu_ENV
    conda install -c conda-forge ruamel_yaml h5py fiona rasterio geopandas scikit-image scikit-learn tqdm 
    conda install -c fastai nvidia-ml-py3 
    ```
    CPU only:
    ```shell
    conda create -n cpu_ENV python=3.6 -c pytorch pytorch-cpu torchvision-cpu 
    conda activate cpu_ENV
    conda install -c conda-forge opencv
    conda install -c conda-forge ruamel_yaml h5py fiona rasterio geopandas scikit-image scikit-learn tqdm 
    ```
    > For Windows user, you might want to install rasterio, fiona and gdal first, before installing the rest. We've experienced some [installation issues](https://github.com/conda-forge/gdal-feedstock/issues/213), with those libraries.
=======
    conda create -p YOUR_PATH python=3.6 pytorch torchvision -c pytorch
    source activate YOUR_ENV
    conda install opencv -c conda-forge
    conda install ruamel_yaml h5py fiona rasterio scikit-image scikit-learn tqdm -c conda-forge
    conda install nvidia-ml-py3 -c fastai
    conda install mlflow
    ```
    CPU only:
    ```shell
    conda create -p YOUR_PATH python=3.6 pytorch-cpu torchvision -c pytorch
    source activate YOUR_ENV
    conda install opencv -c conda-forge
    conda install ruamel_yaml h5py fiona rasterio scikit-image scikit-learn tqdm -c conda-forge
    conda install mlflow
   ```
    > For Windows OS: 
    > - Install rasterio, fiona and gdal first, before installing the rest. We've experienced some [installation issues](https://github.com/conda-forge/gdal-feedstock/issues/213), with those libraries. 
    > - Mlflow should be installed using pip rather than conda, as mentionned [here](https://github.com/mlflow/mlflow/issues/1951)  
    >
>>>>>>> a95ffb0b
1. Set your parameters in the `config.yaml` (see section below)
1. Prepare your data and `csv` file
1. Start your task using one of the following command:
    ```shell
    python images_to_samples.py ./conf/config.yaml
    python train_segmentation.py ./conf/config.yaml
    python inference.py ./conf/config.yaml
    ```

## config.yaml

The `config.yaml` file is located in the `conf` directory.  It stores the values of all parameters needed by the deep learning algorithms for all phases.  It contains the following 4 sections:

```yaml
# Deep learning configuration file ------------------------------------------------
# Five sections:
#   1) Global parameters; those are re-used amongst the next three operations (sampling, training and inference)
#   2) Sampling parameters
#   3) Training parameters
#   4) Inference parameters
#   5) Visualization

```

Specific parameters in each section are shown below, where relevant. For more information about config.yaml, view file directly: [conf/config.yaml](https://github.com/NRCan/geo-deep-learning/blob/master/conf/config.yaml)

# Semantic segmentation

## Folder Structure

Suggested high level structure:
```
├── {dataset_name}
    └── data
        └── RGB_tiff
            └── {3 band tiff images}
        └── RGBN_tiff
            └── {4 band tiff images}
        └── gpkg
            └── {GeoPackages}
        └── {csv_samples_preparation}.csv
        └── yaml_files
            └── {yaml config files}
        └── {data_path} (see below)
├── geo-deep-learning
    └── {scripts as cloned from github}
```

Structure as created by geo-deep-learning
```
├── {data_path}
    └── {samples_folder}*
        └── trn_samples.hdf5
        └── val_samples.hdf5
        └── tst_samples.hdf5
        └── model
            └── {model_name}**
                └── checkpoint.pth.tar
                └── {log files}
                └── copy of config.yaml (automatic)
                └── visualization
                    └── {.pngs from visualization}
                └── inference
                    └── {.tifs from inference}
```
*See: [images_to_samples.py / Outputs](samples_outputs)

**See: [train_segmentation.py / Outputs](training_outputs)

## Models available
- [Unet](https://arxiv.org/abs/1505.04597)
- [Deeplabv3 (backbone: resnet101, optional: pretrained on coco dataset)](https://arxiv.org/abs/1706.05587)
- Experimental: Deeplabv3 (default: pretrained on coco dataset) adapted for RGB-NIR(4 Bands) supported
- Unet small (less deep version of Unet)
- Checkpointed Unet (same as Unet small, but uses less GPU memory and recomputes data during the backward pass)
- [Ternausnet](https://arxiv.org/abs/1801.05746)
- [FCN (backbone: resnet101, optional: pretrained on coco dataset)](https://people.eecs.berkeley.edu/~jonlong/long_shelhamer_fcn.pdf)

## `csv` preparation
The `csv` specifies the input images and the reference vector data that will be use during the training.
Each row in the `csv` file must contain 5 comma-separated items:
- input image file (tif)
- metadata info (*more details to come*). Optional, leave empty if not desired. (see example below)
- reference vector data (GeoPackage)
- attribute of the GeoPackage to use as classes values
- dataset (one of 'trn' for training, 'val' for validation or 'tst' for test) where the sample will be used. Test set is optional.  

Each image is a new line in the csv file.  For example:  

```
\path\to\input\image1.tif,,\path\to\reference\vector1.gpkg,attribute,trn
\path\to\input\image2.tif,,\path\to\reference\vector2.gpkg,attribute,val
\path\to\input\image3.tif,,\path\to\reference\vector2.gpkg,attribute,tst
```

## images_to_samples.py

The first phase of the process is to determine sub-images (samples) to be used for training, validation and, optionally, test.  Images to be used must be of the geotiff type.  Sample locations in each image must be stored in a GeoPackage.

To launch the program:  

```
python images_to_samples.py path/to/config/file/config.yaml
```

> Note: A data analysis module can be found [here](./docs/data_analysis.md).  
> It is useful for balancing training data.

Details on parameters used by this module:

```yaml
global:
  samples_size: 256         # Size (in pixel) of the samples.
  num_classes: 2            # Number of classes. 
  data_path: /path/to/data  # Path to folder where samples folder will be automatically created
  number_of_bands: 3        # Number of bands in input images.
  model_name: unetsmall     # One of unet, unetsmall, checkpointed_unet, ternausnet, or inception
  bucket_name:              # name of the S3 bucket where data is stored. Leave blank if using local files
  scale_data: [0, 1]        # Min and Max for input data rescaling. Default: [0, 1]. Default: No rescaling
  debug_mode: True          # Activates various debug features (ex.: details about intermediate outputs, detailled progress bars, etc.). Default: False

sample:
  prep_csv_file: /path/to/file_name.csv  # Path to CSV file used in preparation.
  overlap: 200                           # (int) Percentage of overlap between 2 samples. Mandatory
  val_percent: 5                         # Percentage of validation samples created from train set (0 - 100)
  min_annotated_percent: 10              # Min % of non background pixels in stored samples. Mandatory
  mask_reference: False                  # When True, mask the input image where there is no reference data.
```

### Process
1. Read csv file and validate existence of all input files and GeoPackages.
2. Do the following verifications:
    1. Assert number of bands found in raster is equal to desired number of bands 
    2. Check that `num_classes` is equal to number of classes detected in the specified attribute for each GeoPackage. Warning: this validation **will not succeed** if a Geopackage contains only a subset of `num_classes` (e.g. 3 of 4).
    3. Assert Coordinate reference system between raster and gpkg match. 
3. Read csv file and for each line in the file, do the following:
    1. Read input image as array with `utils.readers.image_reader_as_array()`.
        - If gpkg's extent is smaller than raster's extent, raster is clipped to gpkg's extent.
        - If gpkg's extent is bigger than raster's extent, gpkg is clipped to raster's extent. 
    2. Convert GeoPackage vector information into the "label" raster with `utils.utils.vector_to_raster()`. The pixel value is determined by the attribute in the csv file.
    3. Create a new raster called "label" with the same properties as the input image
    4. Read metadata and add to input as new bands (*more details to come*)
    5. Crop arrays in smaller samples of size `samples_size` and distance `num_classes` specified in the configuration file. Visual representation of this is provided [here](https://medium.com/the-downlinq/broad-area-satellite-imagery-semantic-segmentation-basiss-4a7ea2c8466f)
    6. Write samples from input image and label into the "val", "trn" or "tst" hdf5 file, depending on the value contained in the csv file. Refer to `samples_preparation()`. 

### <a name="samples_outputs"></a> Outputs
- 3 .hdf5 files with input images and reference data, stored as arrays, with following structure:
```
├── {data_path}
    └── {samples_folder}* 
        └── trn_samples.hdf5
        └── val_samples.hdf5
        └── tst_samples.hdf5
```
*{samples_folder} is set from values in .yaml: 

"samples{`samples_size`}\_overlap{`overlap`}\_min-annot{`min_annot_perc`}\_{`num_bands`}bands" 

>If folder already exists, a suffix with `_YYYY-MM-DD_HH-MM` is added

### Debug mode
- Images_to_samples.py will assert that all geometries for features in GeoPackages are valid according to [Rasterio's algorithm](https://github.com/mapbox/rasterio/blob/d4e13f4ba43d0f686b6f4eaa796562a8a4c7e1ee/rasterio/features.py#L461).   

## train_segmentation.py

The crux of the learning process is in this phase : training.  
- Samples labeled "trn" as per above are used to train the neural network.
- Samples labeled "val" are used to estimate the training error (i.e. loss) on a set of sub-images not used for training, after every epoch. 
- At the end of all epochs, the model with the lowest error on validation data is loaded and samples labeled "tst", if they exist, are used to estimate the accuracy of the model on sub-images unseen during training or validation.

To launch the program:
```
python train_segmentation.py path/to/config/file/config.yaml
```
Details on parameters used by this module:
```yaml
global:
  samples_size: 256          # Size (in pixel) of the samples
  num_classes: 2             # Number of classes
  data_path: /path/to/data   # Path to folder containing samples folder. Model and log files will be written in samples folder
  number_of_bands: 3         # Number of bands in input images
  model_name: unetsmall      # One of unet, unetsmall, checkpointed_unet, ternausnet, or inception
  bucket_name:               # name of the S3 bucket where data is stored. Leave blank if using local files
  task: segmentation         # Task to perform. Either segmentation or classification
  num_gpus: 0                # Number of GPU device(s) to use. Default: 0
  debug_mode: True           # Activates various debug features (ex.: details about intermediate outputs, detailled progress bars, etc.). Default: False

sample:
  overlap: 20                # % of overlap between 2 samples.
  min_annotated_percent: 10  # Min % of non background pixels in stored samples.

training:
  state_dict_path: /path/to/checkpoint.pth.tar  # path to checkpoint from trained model as .pth.tar or .pth file. Optional.
  pretrained: True           # if True, pretrained model will be loaded if available (e.g. Deeplabv3 pretrained on coco dataset). Default: True if no state_dict is given
  num_trn_samples: 4960      # Number of samples to use for training. (default: all samples in hdfs file are taken)
  num_val_samples: 2208      # Number of samples to use for validation. (default: all samples in hdfs file are taken)
  num_tst_samples:           # Number of samples to use for test. (default: all samples in hdfs file are taken)
  batch_size: 32             # Size of each batch
  num_epochs: 150            # Number of epochs
  loss_fn: Lovasz            # One of CrossEntropy, Lovasz, Focal, OhemCrossEntropy (*Lovasz for segmentation tasks only)
  optimizer: adabound        # One of adam, sgd or adabound
  learning_rate: 0.0001      # Initial learning rate
  weight_decay: 0            # Value for weight decay (each epoch)
  step_size: 4               # Apply gamma every step_size
  gamma: 0.9                 # Multiple for learning rate decay
  dropout: False             # (bool) Use dropout or not. Applies to certain models only.
  dropout_prob: False        # (float) Set dropout probability, e.g. 0.5
  class_weights: [1.0, 2.0]  # Weights to apply to each class. A value > 1.0 will apply more weights to the learning of the class. Applies to certain loss functions only.
  batch_metrics: 2           # (int) Metrics computed every (int) batches. If left blank, will not perform metrics. If (int)=1, metrics computed on all batches.
  ignore_index: 0            # Specifies a target value that is ignored and does not contribute to the input gradient. Default: None
```

### Inputs
- samples folder as created by `images_to_samples.py` (See: [Images_to_samples.py / Outputs](#samples_outputs)) containing:
    - `trn_samples.hdf5`, `val_samples.hdf5`, `tst_samples.hdf5`. Each hdf5 file contains input images and reference data as arrays used for training, validation and test, respectively.
    
#### Augmentations

Details on parameters used by this module:
```yaml  
training:
   augmentation:
        rotate_limit: 45         # Specifies the upper and lower limits for data rotation. If not specified, no rotation will be performed.
        rotate_prob: 0.5         # Specifies the probability for data rotation. If not specified, no rotation will be performed.
        hflip_prob: 0.5          # Specifies the probability for data horizontal flip. If not specified, no horizontal flip will be performed.    
        random_radiom_trim_range: [0.1, 2.0] # Specifies the range in which a random percentile value will be chosen to trim values. This value applies to both left and right sides of the raster's histogram. If not specified, no enhancement will be performed. 
        geom_scale_range:        # Not yet implemented
        noise:                   # Not yet implemented
```
These augmentations are a [common procedure in machine learning](https://www.coursera.org/lecture/convolutional-neural-networks/data-augmentation-AYzbX). More augmentations could be implemented in a near. See issue [#106](https://github.com/NRCan/geo-deep-learning/issues/106). 

Note: For specific details about implementation of these augmentations, check docstrings in utils.augmentation.py. 
 
Warning: 
- RandomCrop is used only if parameter `target_size` (in training section of config file) is not empty. Also, if this parameter is omitted, the hdf5 samples will be fed as is to the model in training (after other augmentations, if applicable). This can have an major impact on GPU RAM used and could cause `CUDA: Out of memory errors`.  

### Process
1. Model is instantiated and checkpoint is loaded from path, if provided in `config.yaml`.
2. GPUs are requested according to desired amount of `num_gpus` and available GPUs.
3. If more than 1 GPU is requested, model is casted to [`DataParallel`](https://pytorch.org/tutorials/beginner/blitz/data_parallel_tutorial.html) model
4. Dataloaders are created with `create_dataloader()`
5. Loss criterion, optimizer and learning rate are set with `set_hyperparameters()` as requested in `config.yaml`.
5. Using these hyperparameters, the application will try to minimize the loss on the training data and evaluate every epoch on the validation data.
6. For every epoch, the application shows and logs the loss on "trn" and "val" datasets.
7. For every epoch (if `batch_metrics: 1`), the application shows and logs the accuracy, recall and f-score on "val" dataset. Those metrics are also computed on each classes.  
8. At the end of the training process, the application shows and logs the accuracy, recall and f-score on "tst" dataset. Those metrics are also computed on each classes.

### <a name="training_outputs"></a> Output
- Trained model weights as `checkpoint.pth.tar`. Corresponding to the training state where the validation loss was the lowest during the training process.

```
├── {data_path}
    └── {samples_folder} (See: images_to_samples.py / Outputs) 
        └── model
            └── {model_name}*
                └── checkpoint.pth.tar
                └── {log files}
                └── copy of config.yaml (automatic)
```
*{model_name} is set from yaml name. Therefore, **yaml name should be relevant and unique**. If folder already exists, a suffix with `_YYYY-MM-DD_HH-MM` is added.

### Loss functions
- Cross-Entropy (standard loss functions as implemented in [torch.nn](https://pytorch.org/docs/stable/_modules/torch/nn/modules/loss.html))
- [Multi-class Lovasz-Softmax loss](https://arxiv.org/abs/1705.08790)
- Ohem Cross Entropy. Adapted from [OCNet Repository](https://github.com/PkuRainBow/OCNet)
- [Focal Loss](https://www.kaggle.com/c/tgs-salt-identification-challenge/discussion/65938) 

### Optimizers
- Adam (standard optimizer in [torch.optim](https://pytorch.org/docs/stable/optim.html))
- SGD (standard optimizer in [torch.optim](https://pytorch.org/docs/stable/optim.html)
- [Adabound/AdaboundW](https://openreview.net/forum?id=Bkg3g2R9FX)

### Debug mode
- During training, `train_segmentation.py` will display in progress bar:
    - train loss for last batch 
    - GPUs usage (% and RAM)
    - current learning rate
    - input image shape
    - label shape
    - batch size
    - number of predicted classes in each output array (if only one predicted class, there's a problem!)   

### Advanced features
- To check how a trained model performs on test split without fine-tuning, simply:
    1. Specify `training` / `state_dict_path` for this model in `config.yaml` 
    2. In same parameter section, set `num_epochs` to 0. The execution will then jump right away to `evaluation` on test set with loaded model without training.

## inference.py

The final step in the process is to assign every pixel in the original image a value corresponding to the most probable class.

To launch the program:
```
python inference.py path/to/config/file/config.yaml
```

Details on parameters used by this module:
```yaml
global:
  number_of_bands: 3        # Number of bands in input images
  model_name: unetsmall     # One of unet, unetsmall, checkpointed_unet, ternausnet, or inception
  bucket_name:              # name of the S3 bucket where data is stored. Leave blank if using local files
  task: segmentation        # Task to perform. Either segmentation or classification
  scale_data: [0, 1]        # Min and Max for input data rescaling. Default: [0, 1]. Enter False if no rescaling is desired.
  debug_mode: True          # Prints detailed progress bar


inference:
  img_dir_or_csv_file: /path/to/list.csv        # Directory containing all images to infer on OR CSV file with list of images
  working_folder: /path/to/output_images        # Folder where all resulting images will be written (DEPRECATED, leave blank)
  state_dict_path: /path/to/checkpoint.pth.tar  # Path to model weights for inference
  chunk_size: 512                               # (int) Size (height and width) of each prediction patch. Default: 512
  overlap: 10                                   # (int) Percentage of overlap between 2 chunks. Default: 10
  heatmaps: False                               # if True, heatmaps for each class will be saved along with inference .tif
```
### Process
- The process will load trained weights to the chosen model and perform a per-pixel inference task on all the images contained in the working_folder

### Outputs
- one .tif per input image. Output file has same dimensions as input and georeference.
- Structure: 
```
├── {state_dict_path}
    └── checkpoint.pth.tar (used for inference)
    └── inference_{num_bands}
        └── {.tifs from inference}
```

### Debug mode
- During inference, visualization is performed for each inferred chunk
- Detailled progress bar with: 
    - GPUs usage (% and RAM)
    - input chunk shape
    - output shape
    - overlay between chunks  
- output_counts.png is saved. Let's user see regions were multiple inferences are done.

## Visualization
 
Details on parameters used by this module:
```yaml
visualization:
  vis_batch_range: [0,200,10] #first batch to visualize on, last batch (excluded), increment. If empty, no visualization will be performed no matter the value of other parameters.
  vis_at_checkpoint: True     # Visualize samples every time a checkpoint is saved 
  vis_at_ckpt_min_ep_diff: 0  # Define minimum number of epoch that must separate two checkpoints in order to visualize at checkpoint 
  vis_at_ckpt_dataset: val    # define dataset to be used for vis_at_checkpoint. Default: 'val'
  vis_at_init: True           # Visualize samples with instantiated model before first epoch
  vis_at_init_dataset: val    # define dataset to be used for vis_at_init. Default: 'val'
  vis_at_evaluation: True     # Visualize samples val during evaluation, 'val' during training, 'tst' at end of training
  vis_at_train: True          # Visualize on training samples during training
  grid: True                  # Save visualization outputs as a grid. If false, each image is saved as separate .png. Default: False
  heatmaps: True              # Also save heatmaps (activation maps) for each class as given by model before argmax.
  colormap_file: ./data/colormap.csv # Custom colormap to define custom class names and colors for visualization. Optional
```

### Colormap

All visualization functions use a colormap for two main purposes: 
1. Assign colors to grayscale outputs (as outputted by pytorch) and labels, if given (i.e. not during inference).
2. Assign a name to each heatmap. This name is displayed above heatmap in grid if `grid: True`. Otherwise, each heatmap is saved as a .png. Class name is then added in the name of .png.
If left empty, a default colormap is used and integers are assigned for each class in output.  

If desired, the user can therefore specify a path to a custom colormap with the `colormap_file` parameter in the `config.yaml`.
The custom colormap must be a .csv with 3 columns, as shown below. One line is added for each desired class.

Input grayscale value|Class name|Html color (#RRGGBB)
---|---|---
1|vegetation|#00680d
2|hydro|#b2e0e6
3|roads|#990000
4|buildings|#efcd08   

### Process and Outputs
Visualization is called in three main functions:
1. `vis_from_dataloader()`: iterates through a provided dataloader and sends batch outputs, along with inputs and labels to `vis_from_batch()`. Is used when parameters `vis_at_checkpoint` or `vis_at_init` is `True`
2. `vis_from_batch()`: iterates though items of a batch and sends them to `vis()` 
3. `vis()`: 
    1. converts input to 8bit image if scaling had been performed during training (e.g. scaling between 0 and 1).
    2. iterates through channels of output to extract each heatmap (i.e. activation map)
    3. builds dictionary with heatmap where key is grayscale value and value is `{'class_name': 'name_of_class', 'heatmap_PIL': heatmap_as_PIL_Image}` 
    4. saves 8bit input, color output and color label (if given) as .png in a grid or as individual pngs.
 
The `vis_batch_range` parameter plays a central role in visualization. First number in list is first batch to visualize on. Second number is last batch (excluded) from which no more visualization is done. Last number in list is increment in batch index. For example, if `vis_batch_range = [10,20,2]`, visualization will occur (as requested by other visualization parameters) on batches 10, 12, 14, 16 et 18. **If `vis_batch_range` is left empty, no visualization will be performed no matter the value of other parameters.**

> Outputs are sent to visualization functions immediately after line `outputs = model(inputs)`, i.e. before `argmax()` function is used to flatten outputs and keep only value to most probable class, pixel-wise.

> During inference, visualization functions are also called, but instead of outputting .pngs, `vis()` outputs a georeferenced .tif. Heatmaps, if `inference`/`heatmaps` is `True`, are also saved as georeferenced .tifs, in grayscale format (i.e. single band).
 
### Debug mode
- if in inference, `vis()` will print all unique values in each heatmap array. If there are only a few values, it gives a hint on usefulness of heatmap.
- if in inference, `vis()` will check number of predicted classes in output array. If only one predicted class, a warning is sent.

# Classification Task
The classification task allows images to be recognized as a whole rather than identifying the class of each pixel individually as is done in semantic segmentation.

Currently, Inception-v3 is the only model available for classification tasks in our deep learning process. Other model architectures may be added in the future.

## Models available
- [Inception-v3](https://arxiv.org/abs/1512.00567)
## Data preparation
The images used for training the model must be split into folders for training and validation samples within the ```data_path``` global parameter from the configuration file. Each of these folders must be divided into subfolders by class in a structure like ImageNet-like structure. Torchvision's ```ImageLoader``` is used as the dataset for training and thus running ```images_to_samples.py``` isn't necessary when performing classification tasks. An example of the required file structure is provided below:

```
data_path
├── trn
│   ├── grassland
│   │   ├── 103.tif
│   │   └── 99.tif
│   ├── roads
│   │   ├── 1018.tif
│   │   └── 999.tif
│   ├── trees
│   │   ├── 1.tif
│   │   └── 94.tif
│   └── water
│       ├── 100.tif
│       └── 98.tif
└── val
    ├── building
    │   └── 323955.tif
    ├── grassland
    │   ├── 323831.tif
    │   └── 323999.tif
    ├── roads
    │   └── 323859.tif
    ├── trees
    │   └── 323992.tif
    └── water
        └── 323998.tif
```


## train_classification.py
Samples in the "trn" folder are used to train the model. Samples in the  "val" folder are used to estimate the training error on a set of images not used for training.

During this phase of the classification task, a list of classes is made based on the subfolders in the trn path. The list of classes is saved in a csv file in the same folder as the trained model so that it can be referenced during the classification step.

To launch the program:
```
python train_classification.py path/to/config/file/config.yaml
```
Details on parameters used by this module:
```yaml
global:
  data_path: /path/to/data/folder   # Path to folder containing samples
  number_of_bands: 3                # Number of bands in input images
  model_name: inception             # One of unet, unetsmall, checkpointed_unet, ternausnet, or inception
  bucket_name:                      # name of the S3 bucket where data is stored. Leave blank if using local files
  task: classification              # Task to perform. Either segmentation or classification
  debug_mode: True                  # Prints detailed progress bar with sample loss, GPU stats (RAM, % of use) and information about current samples.

training:
  state_dict_path: False      # Pretrained model path as .pth.tar or .pth file. Optional.
  batch_size: 32                                # Size of each batch
  num_epochs: 150                               # Number of epochs
  learning_rate: 0.0001                         # Initial learning rate
  weight_decay: 0                               # Value for weight decay (each epoch)
  step_size: 4                                  # Apply gamma every step_size
  gamma: 0.9                                    # Multiple for learning rate decay
  dropout: False                                # (bool) Use dropout or not. Applies to certain models only.
  dropout_prob: False                           # (float) Set dropout probability, e.g. 0.5
  class_weights: [1.0, 2.0]                     # Weights to apply to each class. A value > 1.0 will apply more weights to the learning of the class.
  batch_metrics: 2                              # (int) Metrics computed every (int) batches. If left blank, will not perform metrics. If (int)=1, metrics computed on all batches.
  ignore_index: 0                               # Specifies a target value that is ignored and does not contribute to the input gradient. Default: None
  augmentation:
    rotate_limit: 45
    rotate_prob: 0.5
    hflip_prob: 0.5
```
Note: ```data_path``` must always have a value for classification tasks

Inputs:
- Tiff images in the file structure described in the Classification Task Data Preparation section

Output:
- Trained model weights
    - checkpoint.pth.tar        Corresponding to the training state where the validation loss was the lowest during the training process.
    - last_epoch.pth.tar         Corresponding to the training state after the last epoch.
- Model weights and log files are saved to: data_path / 'model' / name_of_.yaml_file.
- If running multiple tests with same data_path, a suffix containing date and time is added to directory (i.e. name of .yaml file)

Process:
- The application loads the model specified in the configuration file
- Using the hyperparameters provided in `config.yaml` , the application will try to minimize the cross entropy loss on the training and validation data
- For every epoch, the application shows the loss, accuracy, recall and f-score for both datasets (trn and val)
- The application also log the accuracy, recall and f-score for each classes of both the datasets

Loss functions:
- Cross-Entropy (standard loss functions as implemented in [torch.nn](https://pytorch.org/docs/stable/_modules/torch/nn/modules/loss.html))
- Ohem Cross Entropy. Adapted from [OCNet Repository](https://github.com/PkuRainBow/OCNet)
- [Focal Loss](https://www.kaggle.com/c/tgs-salt-identification-challenge/discussion/65938) 

Optimizers:
- Adam (standard optimizer in [torch.optim](https://pytorch.org/docs/stable/optim.html))
- SGD (standard optimizer in [torch.optim](https://pytorch.org/docs/stable/optim.html)
- [Adabound/AdaboundW](https://openreview.net/forum?id=Bkg3g2R9FX)

## inference.py
The final step of a classification task is to associate a label to each image that needs to be classified. The associations will be displayed on the screen and be saved in a csv file.

The classes.csv file must be saved in the same folder as the trained model weights file.

To launch the program:
```
python inference.py path/to/config/file/config.yaml
```

Details on parameters used by this module:
```yaml
global:
  number_of_bands: 3        # Number of bands in input images
  model_name: inception     # One of unet, unetsmall, checkpointed_unet or ternausnet
  bucket_name:              # name of the S3 bucket where data is stored. Leave blank if using local files
  task: classification      # Task to perform. Either segmentation or classification
  debug_mode: True          # Prints detailed progress bar

inference:
  img_dir_or_csv_file: /path/to/csv/containing/images/list.csv                 # Directory containing all images to infer on OR CSV file with list of images
  working_folder: /path/to/folder/with/resulting/images                       # Folder where all resulting images will be written
  state_dict_path: /path/to/model/weights/for/inference/checkpoint.pth.tar    # File containing pre-trained weights
```
Inputs:
- Trained model (weights)
- csv with the list of classes used in training
- Images to be classified

Outputs:
- csv file associating each image by its file path to a label. This file also contains the class prediction vector with the classes in the same order as in classes.csv if it was generated during training.

Process:
- The process will load trained weights to the specified architecture and perform a classification task on all the images contained in the ```working_folder```.
- The full file path of the classified image, the class identified, as well as the top 5 most likely classes and their value will be displayed on the screen<|MERGE_RESOLUTION|>--- conflicted
+++ resolved
@@ -49,41 +49,24 @@
 1. Using conda, you can set and activate your python environment with the following commands:  
     With GPU (defaults to CUDA 10.0 if `cudatoolkit=X.0` is not specified):
     ```shell
-<<<<<<< HEAD
     conda create -n gpu_ENV python=3.6 -c pytorch pytorch torchvision 
     conda activate gpu_ENV
     conda install -c conda-forge ruamel_yaml h5py fiona rasterio geopandas scikit-image scikit-learn tqdm 
-    conda install -c fastai nvidia-ml-py3 
+    conda install -c fastai nvidia-ml-py3
+    conda install mlflow 
     ```
     CPU only:
     ```shell
     conda create -n cpu_ENV python=3.6 -c pytorch pytorch-cpu torchvision-cpu 
     conda activate cpu_ENV
     conda install -c conda-forge opencv
-    conda install -c conda-forge ruamel_yaml h5py fiona rasterio geopandas scikit-image scikit-learn tqdm 
+    conda install -c conda-forge ruamel_yaml h5py fiona rasterio geopandas scikit-image scikit-learn tqdm
+    conda install mlflow 
     ```
-    > For Windows user, you might want to install rasterio, fiona and gdal first, before installing the rest. We've experienced some [installation issues](https://github.com/conda-forge/gdal-feedstock/issues/213), with those libraries.
-=======
-    conda create -p YOUR_PATH python=3.6 pytorch torchvision -c pytorch
-    source activate YOUR_ENV
-    conda install opencv -c conda-forge
-    conda install ruamel_yaml h5py fiona rasterio scikit-image scikit-learn tqdm -c conda-forge
-    conda install nvidia-ml-py3 -c fastai
-    conda install mlflow
-    ```
-    CPU only:
-    ```shell
-    conda create -p YOUR_PATH python=3.6 pytorch-cpu torchvision -c pytorch
-    source activate YOUR_ENV
-    conda install opencv -c conda-forge
-    conda install ruamel_yaml h5py fiona rasterio scikit-image scikit-learn tqdm -c conda-forge
-    conda install mlflow
-   ```
     > For Windows OS: 
     > - Install rasterio, fiona and gdal first, before installing the rest. We've experienced some [installation issues](https://github.com/conda-forge/gdal-feedstock/issues/213), with those libraries. 
     > - Mlflow should be installed using pip rather than conda, as mentionned [here](https://github.com/mlflow/mlflow/issues/1951)  
     >
->>>>>>> a95ffb0b
 1. Set your parameters in the `config.yaml` (see section below)
 1. Prepare your data and `csv` file
 1. Start your task using one of the following command:
