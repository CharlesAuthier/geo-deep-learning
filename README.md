--- conflicted
+++ resolved
@@ -29,12 +29,8 @@
 ## **Requirement**
 This project comprises a set of commands to be run at a shell command prompt.  Examples used here are for a bash shell in an Ubuntu GNU/Linux environment.
 
-<<<<<<< HEAD
-- [Python 3.7.6](https://www.python.org/downloads/release/python-376/), see the full list of dependencies in [environment.yml](environment.yml)
-=======
 - [Python 3.9](https://www.python.org/downloads/release/python-390/), see the full list of dependencies in [environment.yml](environment.yml)
 - [hydra](https://hydra.cc/docs/intro/)
->>>>>>> 23abf688
 - [mlflow](https://mlflow.org/)
 - [miniconda](https://docs.conda.io/en/latest/miniconda.html) (highly recommended)
 - nvidia GPU (highly recommended)
@@ -47,21 +43,8 @@
 ```shell
 conda env create -f environment.yml
 conda activate geo_deep_env
-<<<<<<< HEAD
-conda install -c fastai nvidia-ml-py3
-=======
->>>>>>> 23abf688
 ```
-##### For Docker
-Move to the geo deep learning directory and use either of the following commands:
-```shell
-docker build .
-or
-docker-compose build
-```
-
-##### For Windows OS:
-> - You will have to convert the environment.yml file to requirements.txt, most packages need pip install.
+> For Windows OS:
 > - Install rasterio, fiona and gdal first, before installing the rest. We've experienced some [installation issues](https://github.com/conda-forge/gdal-feedstock/issues/213), with those libraries.
 > - Mlflow should be installed using pip rather than conda, as mentioned [here](https://github.com/mlflow/mlflow/issues/1951)
 
