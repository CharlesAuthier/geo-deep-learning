--- conflicted
+++ resolved
@@ -14,8 +14,7 @@
 import numpy as np
 import rasterio
 from hydra.utils import to_absolute_path
-<<<<<<< HEAD
-from omegaconf import OmegaConf, DictConfig
+from omegaconf import OmegaConf, DictConfig, open_dict
 from pytorch_lightning import LightningModule, seed_everything
 import segmentation_models_pytorch as smp
 import ttach as tta
@@ -29,25 +28,9 @@
 
 import postprocess_segmentation
 from inference.InferenceDataModule import InferenceDataModule
-from models.model_choice import read_checkpoint
+from models.model_choice import read_checkpoint, update_gdl_checkpoint
 from utils.logger import get_logger
 from utils.utils import _window_2D, get_device_ids, get_key_def, set_device
-=======
-from tqdm import tqdm
-from rasterio import features
-from rasterio.windows import Window
-from rasterio.plot import reshape_as_image
-from pathlib import Path
-from omegaconf import OmegaConf, DictConfig, open_dict
-from omegaconf.listconfig import ListConfig
-
-from utils.logger import get_logger, set_tracker
-from models.model_choice import define_model, read_checkpoint, update_gdl_checkpoint
-from utils import augmentation
-from utils.utils import get_device_ids, get_key_def, \
-    list_input_images, add_metadata_from_raster_to_sample, _window_2D, read_modalities, set_device
-from utils.verifications import validate_input_imagery
->>>>>>> 943ec520
 
 # Set the logging file
 logging = get_logger(__name__)
